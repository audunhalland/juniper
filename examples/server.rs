extern crate iron;
extern crate mount;
extern crate logger;
<<<<<<< HEAD
extern crate rustc_serialize;
extern crate juniper;
=======
extern crate serde;
#[macro_use] extern crate juniper;
>>>>>>> 80de43e5

use std::env;

use mount::Mount;
use logger::Logger;
use iron::prelude::*;
use juniper::EmptyMutation;
use juniper::iron_handlers::{GraphQLHandler, GraphiQLHandler};
use juniper::tests::model::Database;

fn context_factory(_: &mut Request) -> Database {
    Database::new()
}

fn main() {
    let mut mount = Mount::new();

    let graphql_endpoint = GraphQLHandler::new(
        context_factory,
        Database::new(),
        EmptyMutation::<Database>::new(),
    );
    let graphiql_endpoint = GraphiQLHandler::new("/graphql");

    mount.mount("/", graphiql_endpoint);
    mount.mount("/graphql", graphql_endpoint);

    let (logger_before, logger_after) = Logger::new(None);

    let mut chain = Chain::new(mount);
    chain.link_before(logger_before);
    chain.link_after(logger_after);

    let host = env::var("LISTEN").unwrap_or("0.0.0.0:8080".to_owned());
    println!("GraphQL server started on {}", host);
    Iron::new(chain).http(host.as_str()).unwrap();
}<|MERGE_RESOLUTION|>--- conflicted
+++ resolved
@@ -1,13 +1,8 @@
 extern crate iron;
 extern crate mount;
 extern crate logger;
-<<<<<<< HEAD
-extern crate rustc_serialize;
+extern crate serde;
 extern crate juniper;
-=======
-extern crate serde;
-#[macro_use] extern crate juniper;
->>>>>>> 80de43e5
 
 use std::env;
 
