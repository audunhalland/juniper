[package]
name = "juniper_graphql_ws"
<<<<<<< HEAD
version = "0.3.0"
=======
version = "0.2.6"
>>>>>>> 82761736
edition = "2018"
authors = ["Christopher Brown <ccbrown112@gmail.com>"]
license = "BSD-2-Clause"
description = "GraphQL over WebSocket protocol implementation for Juniper"
documentation = "https://docs.rs/juniper_graphql_ws"
repository = "https://github.com/graphql-rust/juniper"
keywords = ["apollo", "graphql", "graphql-ws", "juniper"]

[dependencies]
<<<<<<< HEAD
juniper = { version = "0.15.7", path = "../juniper", default-features = false }
juniper_subscriptions = { version = "0.16.0", path = "../juniper_subscriptions" }
=======
juniper = { version = "0.15.9", path = "../juniper", default-features = false }
juniper_subscriptions = { version = "0.15.6", path = "../juniper_subscriptions" }
>>>>>>> 82761736
serde = { version = "1.0.8", features = ["derive"], default-features = false }
tokio = { version = "1", features = ["macros", "rt", "time"], default-features = false }

[dev-dependencies]
serde_json = "1.0"<|MERGE_RESOLUTION|>--- conflicted
+++ resolved
@@ -1,10 +1,6 @@
 [package]
 name = "juniper_graphql_ws"
-<<<<<<< HEAD
 version = "0.3.0"
-=======
-version = "0.2.6"
->>>>>>> 82761736
 edition = "2018"
 authors = ["Christopher Brown <ccbrown112@gmail.com>"]
 license = "BSD-2-Clause"
@@ -14,13 +10,8 @@
 keywords = ["apollo", "graphql", "graphql-ws", "juniper"]
 
 [dependencies]
-<<<<<<< HEAD
-juniper = { version = "0.15.7", path = "../juniper", default-features = false }
+juniper = { version = "0.15.9", path = "../juniper", default-features = false }
 juniper_subscriptions = { version = "0.16.0", path = "../juniper_subscriptions" }
-=======
-juniper = { version = "0.15.9", path = "../juniper", default-features = false }
-juniper_subscriptions = { version = "0.15.6", path = "../juniper_subscriptions" }
->>>>>>> 82761736
 serde = { version = "1.0.8", features = ["derive"], default-features = false }
 tokio = { version = "1", features = ["macros", "rt", "time"], default-features = false }
 
