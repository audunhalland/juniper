//! Types used to describe a `GraphQL` schema

use std::{borrow::ToOwned, fmt};

use arcstr::ArcStr;

use crate::{
    FieldError,
    ast::{FromInputValue, InputValue, Type},
    parser::{ParseError, ScalarToken},
    schema::model::SchemaType,
    types::base::TypeKind,
    value::{DefaultScalarValue, ParseScalarValue},
<<<<<<< HEAD
    FieldError, IntoFieldError,
=======
>>>>>>> 8f699750
};

/// Whether an item is deprecated, with context.
#[derive(Clone, Debug, Eq, Hash, PartialEq)]
pub enum DeprecationStatus {
    /// The field/variant is not deprecated.
    Current,
    /// The field/variant is deprecated, with an optional reason
    Deprecated(Option<ArcStr>),
}

impl DeprecationStatus {
    /// If this deprecation status indicates the item is deprecated.
    pub fn is_deprecated(&self) -> bool {
        match self {
            Self::Current => false,
            Self::Deprecated(_) => true,
        }
    }

    /// An optional reason for the deprecation, or none if `Current`.
    pub fn reason(&self) -> Option<&ArcStr> {
        match self {
            Self::Current => None,
            Self::Deprecated(rsn) => rsn.as_ref(),
        }
    }
}

/// Scalar type metadata
pub struct ScalarMeta<S> {
    #[doc(hidden)]
    pub name: ArcStr,
    #[doc(hidden)]
    pub description: Option<ArcStr>,
    #[doc(hidden)]
    pub specified_by_url: Option<ArcStr>,
    pub(crate) try_parse_fn: InputValueParseFn<S>,
    pub(crate) parse_fn: ScalarTokenParseFn<S>,
}

<<<<<<< HEAD
impl<S: fmt::Debug> fmt::Debug for ScalarMeta<S> {
    fn fmt(&self, fmt: &mut fmt::Formatter) -> fmt::Result {
        fmt.debug_struct("ScalarMeta")
            .field("name", &self.name)
            .field("description", &self.description)
            .field("specified_by_url", &self.specified_by_url)
            .finish_non_exhaustive()
=======
/// Shortcut for an [`InputValue`] parsing function.
pub type InputValueParseFn<S> = for<'b> fn(&'b InputValue<S>) -> Result<(), FieldError<S>>;

/// Shortcut for a [`ScalarToken`] parsing function.
pub type ScalarTokenParseFn<S> = for<'b> fn(ScalarToken<'b>) -> Result<S, ParseError>;

/// List type metadata
#[derive(Debug)]
pub struct ListMeta<'a> {
    #[doc(hidden)]
    pub of_type: Type<'a>,

    #[doc(hidden)]
    pub expected_size: Option<usize>,
}

/// Nullable type metadata
#[derive(Debug)]
pub struct NullableMeta<'a> {
    #[doc(hidden)]
    pub of_type: Type<'a>,
}

/// Object type metadata
#[derive(Debug)]
pub struct ObjectMeta<'a, S> {
    #[doc(hidden)]
    pub name: Cow<'a, str>,
    #[doc(hidden)]
    pub description: Option<String>,
    #[doc(hidden)]
    pub fields: Vec<Field<'a, S>>,
    #[doc(hidden)]
    pub interface_names: Vec<String>,
}

/// Enum type metadata
pub struct EnumMeta<'a, S> {
    #[doc(hidden)]
    pub name: Cow<'a, str>,
    #[doc(hidden)]
    pub description: Option<String>,
    #[doc(hidden)]
    pub values: Vec<EnumValue>,
    pub(crate) try_parse_fn: InputValueParseFn<S>,
}

/// Interface type metadata
#[derive(Debug)]
pub struct InterfaceMeta<'a, S> {
    #[doc(hidden)]
    pub name: Cow<'a, str>,
    #[doc(hidden)]
    pub description: Option<String>,
    #[doc(hidden)]
    pub fields: Vec<Field<'a, S>>,
    #[doc(hidden)]
    pub interface_names: Vec<String>,
}

/// Union type metadata
#[derive(Debug)]
pub struct UnionMeta<'a> {
    #[doc(hidden)]
    pub name: Cow<'a, str>,
    #[doc(hidden)]
    pub description: Option<String>,
    #[doc(hidden)]
    pub of_type_names: Vec<String>,
}

/// Input object metadata
pub struct InputObjectMeta<'a, S> {
    #[doc(hidden)]
    pub name: Cow<'a, str>,
    #[doc(hidden)]
    pub description: Option<String>,
    #[doc(hidden)]
    pub input_fields: Vec<Argument<'a, S>>,
    pub(crate) try_parse_fn: InputValueParseFn<S>,
}

/// A placeholder for not-yet-registered types
///
/// After a type's `meta` method has been called but before it has returned, a placeholder type
/// is inserted into a registry to indicate existence.
#[derive(Debug)]
pub struct PlaceholderMeta<'a> {
    #[doc(hidden)]
    pub of_type: Type<'a>,
}

/// Generic type metadata
#[derive(Debug)]
pub enum MetaType<'a, S = DefaultScalarValue> {
    #[doc(hidden)]
    Scalar(ScalarMeta<'a, S>),
    #[doc(hidden)]
    List(ListMeta<'a>),
    #[doc(hidden)]
    Nullable(NullableMeta<'a>),
    #[doc(hidden)]
    Object(ObjectMeta<'a, S>),
    #[doc(hidden)]
    Enum(EnumMeta<'a, S>),
    #[doc(hidden)]
    Interface(InterfaceMeta<'a, S>),
    #[doc(hidden)]
    Union(UnionMeta<'a>),
    #[doc(hidden)]
    InputObject(InputObjectMeta<'a, S>),
    #[doc(hidden)]
    Placeholder(PlaceholderMeta<'a>),
}

/// Metadata for a field
#[derive(Debug, Clone)]
pub struct Field<'a, S> {
    #[doc(hidden)]
    pub name: smartstring::alias::String,
    #[doc(hidden)]
    pub description: Option<String>,
    #[doc(hidden)]
    pub arguments: Option<Vec<Argument<'a, S>>>,
    #[doc(hidden)]
    pub field_type: Type<'a>,
    #[doc(hidden)]
    pub deprecation_status: DeprecationStatus,
}

impl<S> Field<'_, S> {
    /// Returns true if the type is built-in to GraphQL.
    pub fn is_builtin(&self) -> bool {
        // "used exclusively by GraphQL’s introspection system"
        self.name.starts_with("__")
    }
}

/// Metadata for an argument to a field
#[derive(Debug, Clone)]
pub struct Argument<'a, S> {
    #[doc(hidden)]
    pub name: String,
    #[doc(hidden)]
    pub description: Option<String>,
    #[doc(hidden)]
    pub arg_type: Type<'a>,
    #[doc(hidden)]
    pub default_value: Option<InputValue<S>>,
}

impl<S> Argument<'_, S> {
    /// Returns true if the type is built-in to GraphQL.
    pub fn is_builtin(&self) -> bool {
        // "used exclusively by GraphQL’s introspection system"
        self.name.starts_with("__")
    }
}

/// Metadata for a single value in an enum
#[derive(Debug, Clone)]
pub struct EnumValue {
    /// The name of the enum value
    ///
    /// This is the string literal representation of the enum in responses.
    pub name: String,
    /// The optional description of the enum value.
    ///
    /// Note: this is not the description of the enum itself; it's the
    /// description of this enum _value_.
    pub description: Option<String>,
    /// Whether the field is deprecated or not, with an optional reason.
    pub deprecation_status: DeprecationStatus,
}

impl<'a, S> MetaType<'a, S> {
    /// Access the name of the type, if applicable
    ///
    /// Lists, non-null wrappers, and placeholders don't have names.
    pub fn name(&self) -> Option<&str> {
        match *self {
            MetaType::Scalar(ScalarMeta { ref name, .. })
            | MetaType::Object(ObjectMeta { ref name, .. })
            | MetaType::Enum(EnumMeta { ref name, .. })
            | MetaType::Interface(InterfaceMeta { ref name, .. })
            | MetaType::Union(UnionMeta { ref name, .. })
            | MetaType::InputObject(InputObjectMeta { ref name, .. }) => Some(name),
            _ => None,
        }
    }

    /// Access the description of the type, if applicable
    ///
    /// Lists, nullable wrappers, and placeholders don't have names.
    pub fn description(&self) -> Option<&str> {
        match self {
            MetaType::Scalar(ScalarMeta { description, .. })
            | MetaType::Object(ObjectMeta { description, .. })
            | MetaType::Enum(EnumMeta { description, .. })
            | MetaType::Interface(InterfaceMeta { description, .. })
            | MetaType::Union(UnionMeta { description, .. })
            | MetaType::InputObject(InputObjectMeta { description, .. }) => description.as_deref(),
            _ => None,
        }
    }

    /// Accesses the [specification URL][0], if applicable.
    ///
    /// Only custom GraphQL scalars can have a [specification URL][0].
    ///
    /// [0]: https://spec.graphql.org/October2021#sec--specifiedBy
    pub fn specified_by_url(&self) -> Option<&str> {
        match self {
            Self::Scalar(ScalarMeta {
                specified_by_url, ..
            }) => specified_by_url.as_deref(),
            _ => None,
        }
    }

    /// Construct a `TypeKind` for a given type
    ///
    /// # Panics
    ///
    /// Panics if the type represents a placeholder or nullable type.
    pub fn type_kind(&self) -> TypeKind {
        match *self {
            MetaType::Scalar(_) => TypeKind::Scalar,
            MetaType::List(_) => TypeKind::List,
            MetaType::Nullable(_) => panic!("Can't take type_kind of nullable meta type"),
            MetaType::Object(_) => TypeKind::Object,
            MetaType::Enum(_) => TypeKind::Enum,
            MetaType::Interface(_) => TypeKind::Interface,
            MetaType::Union(_) => TypeKind::Union,
            MetaType::InputObject(_) => TypeKind::InputObject,
            MetaType::Placeholder(_) => panic!("Can't take type_kind of placeholder meta type"),
        }
    }

    /// Access a field's meta data given its name
    ///
    /// Only objects and interfaces have fields. This method always returns `None` for other types.
    pub fn field_by_name(&self, name: &str) -> Option<&Field<S>> {
        match *self {
            MetaType::Object(ObjectMeta { ref fields, .. })
            | MetaType::Interface(InterfaceMeta { ref fields, .. }) => {
                fields.iter().find(|f| f.name == name)
            }
            _ => None,
        }
    }

    /// Access an input field's meta data given its name
    ///
    /// Only input objects have input fields. This method always returns `None` for other types.
    pub fn input_field_by_name(&self, name: &str) -> Option<&Argument<S>> {
        match *self {
            MetaType::InputObject(InputObjectMeta {
                ref input_fields, ..
            }) => input_fields.iter().find(|f| f.name == name),
            _ => None,
        }
    }

    /// Construct a `Type` literal instance based on the metadata
    pub fn as_type(&self) -> Type<'a> {
        match *self {
            MetaType::Scalar(ScalarMeta { ref name, .. })
            | MetaType::Object(ObjectMeta { ref name, .. })
            | MetaType::Enum(EnumMeta { ref name, .. })
            | MetaType::Interface(InterfaceMeta { ref name, .. })
            | MetaType::Union(UnionMeta { ref name, .. })
            | MetaType::InputObject(InputObjectMeta { ref name, .. }) => {
                Type::NonNullNamed(name.clone())
            }
            MetaType::List(ListMeta {
                ref of_type,
                expected_size,
            }) => Type::NonNullList(Box::new(of_type.clone()), expected_size),
            MetaType::Nullable(NullableMeta { ref of_type }) => match *of_type {
                Type::NonNullNamed(ref inner) => Type::Named(inner.clone()),
                Type::NonNullList(ref inner, expected_size) => {
                    Type::List(inner.clone(), expected_size)
                }
                ref t => t.clone(),
            },
            MetaType::Placeholder(PlaceholderMeta { ref of_type }) => of_type.clone(),
        }
    }

    /// Access the input value parse function, if applicable
    ///
    /// An input value parse function is a function that takes an `InputValue` instance and returns
    /// `true` if it can be parsed as the provided type.
    ///
    /// Only scalars, enums, and input objects have parse functions.
    pub fn input_value_parse_fn(&self) -> Option<InputValueParseFn<S>> {
        match *self {
            MetaType::Scalar(ScalarMeta {
                ref try_parse_fn, ..
            })
            | MetaType::Enum(EnumMeta {
                ref try_parse_fn, ..
            })
            | MetaType::InputObject(InputObjectMeta {
                ref try_parse_fn, ..
            }) => Some(*try_parse_fn),
            _ => None,
        }
    }

    /// Returns true if the type is a composite type
    ///
    /// Objects, interfaces, and unions are composite.
    pub fn is_composite(&self) -> bool {
        matches!(
            *self,
            MetaType::Object(_) | MetaType::Interface(_) | MetaType::Union(_)
        )
    }

    /// Returns true if the type can occur in leaf positions in queries
    ///
    /// Only enums and scalars are leaf types.
    pub fn is_leaf(&self) -> bool {
        matches!(*self, MetaType::Enum(_) | MetaType::Scalar(_))
    }

    /// Returns true if the type is abstract
    ///
    /// Only interfaces and unions are abstract types.
    pub fn is_abstract(&self) -> bool {
        matches!(*self, MetaType::Interface(_) | MetaType::Union(_))
    }

    /// Returns true if the type can be used in input positions, e.g. arguments or variables
    ///
    /// Only scalars, enums, and input objects are input types.
    pub fn is_input(&self) -> bool {
        matches!(
            *self,
            MetaType::Scalar(_) | MetaType::Enum(_) | MetaType::InputObject(_)
        )
    }

    /// Returns true if the type is built-in to GraphQL.
    pub fn is_builtin(&self) -> bool {
        if let Some(name) = self.name() {
            // "used exclusively by GraphQL’s introspection system"
            {
                name.starts_with("__") ||
            // https://spec.graphql.org/October2021#sec-Scalars
            name == "Boolean" || name == "String" || name == "Int" || name == "Float" || name == "ID" ||
            // Our custom empty markers
            name == "_EmptyMutation" || name == "_EmptySubscription"
            }
        } else {
            false
        }
    }

    pub(crate) fn fields<'b>(&self, schema: &'b SchemaType<S>) -> Option<Vec<&'b Field<'b, S>>> {
        schema
            .lookup_type(&self.as_type())
            .and_then(|tpe| match *tpe {
                MetaType::Interface(ref i) => Some(i.fields.iter().collect()),
                MetaType::Object(ref o) => Some(o.fields.iter().collect()),
                MetaType::Union(ref u) => Some(
                    u.of_type_names
                        .iter()
                        .filter_map(|n| schema.concrete_type_by_name(n))
                        .filter_map(|t| t.fields(schema))
                        .flatten()
                        .collect(),
                ),
                _ => None,
            })
>>>>>>> 8f699750
    }
}

impl<S> ScalarMeta<S> {
    /// Builds a new [`ScalarMeta`] type with the specified `name`.
    pub fn new<T>(name: impl Into<ArcStr>) -> Self
    where
        T: FromInputValue<S> + ParseScalarValue<S>,
        T::Error: IntoFieldError<S>,
    {
        Self {
            name: name.into(),
            description: None,
            specified_by_url: None,
            try_parse_fn: try_parse_fn::<S, T>,
            parse_fn: <T as ParseScalarValue<S>>::from_str,
        }
    }

    /// Sets the `description` of this [`ScalarMeta`] type.
    ///
    /// Overwrites any previously set description.
    #[must_use]
    pub fn description(mut self, description: impl Into<ArcStr>) -> Self {
        self.description = Some(description.into());
        self
    }

    /// Sets the [specification URL][0] for this [`ScalarMeta`] type.
    ///
    /// Overwrites any previously set [specification URL][0].
    ///
    /// [0]: https://spec.graphql.org/October2021#sec--specifiedBy
    #[must_use]
    pub fn specified_by_url(mut self, url: impl Into<ArcStr>) -> Self {
        self.specified_by_url = Some(url.into());
        self
    }

    /// Wraps this [`ScalarMeta`] type into a generic [`MetaType`].
    pub fn into_meta(self) -> MetaType<S> {
        MetaType::Scalar(self)
    }
}

/// Shortcut for an [`InputValue`] parsing function.
pub type InputValueParseFn<S> = for<'b> fn(&'b InputValue<S>) -> Result<(), FieldError<S>>;

/// Shortcut for a [`ScalarToken`] parsing function.
pub type ScalarTokenParseFn<S> = for<'b> fn(ScalarToken<'b>) -> Result<S, ParseError>;

/// List type metadata
#[derive(Debug)]
pub struct ListMeta {
    #[doc(hidden)]
    pub of_type: Type,

    #[doc(hidden)]
    pub expected_size: Option<usize>,
}

impl ListMeta {
    /// Builds a new [`ListMeta`] type by wrapping the specified [`Type`].
    ///
    /// Specifying `expected_size` will be used to ensure that values of this type will always match
    /// it.
    pub fn new(of_type: Type, expected_size: Option<usize>) -> Self {
        Self {
            of_type,
            expected_size,
        }
    }

    /// Wraps this [`ListMeta`] type into a generic [`MetaType`].
    pub fn into_meta<S>(self) -> MetaType<S> {
        MetaType::List(self)
    }
}

/// Nullable type metadata
#[derive(Debug)]
pub struct NullableMeta {
    #[doc(hidden)]
    pub of_type: Type,
}

impl NullableMeta {
    /// Builds a new [`NullableMeta`] type by wrapping the specified [`Type`].
    pub fn new(of_type: Type) -> Self {
        Self { of_type }
    }

    /// Wraps this [`NullableMeta`] type into a generic [`MetaType`].
    pub fn into_meta<S>(self) -> MetaType<S> {
        MetaType::Nullable(self)
    }
}

/// Object type metadata
#[derive(Debug)]
pub struct ObjectMeta<S> {
    #[doc(hidden)]
    pub name: ArcStr,
    #[doc(hidden)]
    pub description: Option<ArcStr>,
    #[doc(hidden)]
    pub fields: Vec<Field<S>>,
    #[doc(hidden)]
    pub interface_names: Vec<ArcStr>,
}

impl<S> ObjectMeta<S> {
    /// Builds a new [`ObjectMeta`] type with the specified `name` and `fields`.
    pub fn new(name: impl Into<ArcStr>, fields: &[Field<S>]) -> Self
    where
        S: Clone,
    {
        Self {
            name: name.into(),
            description: None,
            fields: fields.to_vec(),
            interface_names: vec![],
        }
    }

    /// Sets the `description` of this [`ObjectMeta`] type.
    ///
    /// Overwrites any previously set description.
    #[must_use]
    pub fn description(mut self, description: impl Into<ArcStr>) -> Self {
        self.description = Some(description.into());
        self
    }

    /// Sets the `interfaces` this [`ObjectMeta`] type implements.
    ///
    /// Overwrites any previously set list of interfaces.
    #[must_use]
    pub fn interfaces(mut self, interfaces: &[Type]) -> Self {
        self.interface_names = interfaces
            .iter()
            .map(|t| t.innermost_name().into())
            .collect();
        self
    }

    /// Wraps this [`ObjectMeta`] type into a generic [`MetaType`].
    pub fn into_meta(self) -> MetaType<S> {
        MetaType::Object(self)
    }
}

/// Enum type metadata
pub struct EnumMeta<S> {
    #[doc(hidden)]
    pub name: ArcStr,
    #[doc(hidden)]
    pub description: Option<ArcStr>,
    #[doc(hidden)]
    pub values: Vec<EnumValue>,
    pub(crate) try_parse_fn: InputValueParseFn<S>,
}

impl<S: fmt::Debug> fmt::Debug for EnumMeta<S> {
    fn fmt(&self, fmt: &mut fmt::Formatter) -> fmt::Result {
        fmt.debug_struct("EnumMeta")
            .field("name", &self.name)
            .field("description", &self.description)
            .field("values", &self.values)
            .finish_non_exhaustive()
    }
}

impl<S> EnumMeta<S> {
    /// Builds a new [`EnumMeta`] type with the specified `name` and possible `values`.
    pub fn new<T>(name: impl Into<ArcStr>, values: &[EnumValue]) -> Self
    where
        T: FromInputValue<S>,
        T::Error: IntoFieldError<S>,
    {
        Self {
            name: name.into(),
            description: None,
            values: values.to_owned(),
            try_parse_fn: try_parse_fn::<S, T>,
        }
    }

    /// Sets the `description` of this [`EnumMeta`] type.
    ///
    /// Overwrites any previously set description.
    #[must_use]
    pub fn description(mut self, description: impl Into<ArcStr>) -> Self {
        self.description = Some(description.into());
        self
    }

    /// Wraps this [`EnumMeta`] type into a generic [`MetaType`].
    pub fn into_meta(self) -> MetaType<S> {
        MetaType::Enum(self)
    }
}

/// Interface type metadata
#[derive(Debug)]
pub struct InterfaceMeta<S> {
    #[doc(hidden)]
    pub name: ArcStr,
    #[doc(hidden)]
    pub description: Option<ArcStr>,
    #[doc(hidden)]
    pub fields: Vec<Field<S>>,
    #[doc(hidden)]
    pub interface_names: Vec<ArcStr>,
}

impl<S> InterfaceMeta<S> {
    /// Builds a new [`InterfaceMeta`] type with the specified `name` and `fields`.
    pub fn new(name: impl Into<ArcStr>, fields: &[Field<S>]) -> Self
    where
        S: Clone,
    {
        Self {
            name: name.into(),
            description: None,
            fields: fields.to_vec(),
            interface_names: Vec::new(),
        }
    }

    /// Sets the `description` of this [`InterfaceMeta`] type.
    ///
    /// Overwrites any previously set description.
    #[must_use]
    pub fn description(mut self, description: impl Into<ArcStr>) -> Self {
        self.description = Some(description.into());
        self
    }

    /// Sets the `interfaces` this [`InterfaceMeta`] interface implements.
    ///
    /// Overwrites any previously set list of interfaces.
    #[must_use]
    pub fn interfaces(mut self, interfaces: &[Type]) -> Self {
        self.interface_names = interfaces
            .iter()
            .map(|t| t.innermost_name().into())
            .collect();
        self
    }

    /// Wraps this [`InterfaceMeta`] type into a generic [`MetaType`].
    pub fn into_meta(self) -> MetaType<S> {
        MetaType::Interface(self)
    }
}

/// Union type metadata
#[derive(Debug)]
pub struct UnionMeta {
    #[doc(hidden)]
    pub name: ArcStr,
    #[doc(hidden)]
    pub description: Option<ArcStr>,
    #[doc(hidden)]
    pub of_type_names: Vec<ArcStr>,
}

impl UnionMeta {
    /// Builds a new [`UnionMeta`] type with the specified `name` and possible [`Type`]s.
    pub fn new(name: impl Into<ArcStr>, of_types: &[Type]) -> Self {
        Self {
            name: name.into(),
            description: None,
            of_type_names: of_types.iter().map(|t| t.innermost_name().into()).collect(),
        }
    }

    /// Sets the `description` of this [`UnionMeta`] type.
    ///
    /// Overwrites any previously set description.
    #[must_use]
    pub fn description(mut self, description: impl Into<ArcStr>) -> Self {
        self.description = Some(description.into());
        self
    }

    /// Wraps this [`UnionMeta`] type into a generic [`MetaType`].
    pub fn into_meta<S>(self) -> MetaType<S> {
        MetaType::Union(self)
    }
}

/// Input object metadata
pub struct InputObjectMeta<S> {
    #[doc(hidden)]
    pub name: ArcStr,
    #[doc(hidden)]
    pub description: Option<ArcStr>,
    #[doc(hidden)]
    pub input_fields: Vec<Argument<S>>,
    pub(crate) try_parse_fn: InputValueParseFn<S>,
}

impl<S: fmt::Debug> fmt::Debug for InputObjectMeta<S> {
    fn fmt(&self, fmt: &mut fmt::Formatter) -> fmt::Result {
        fmt.debug_struct("InputObjectMeta")
            .field("name", &self.name)
            .field("description", &self.description)
            .field("input_fields", &self.input_fields)
            .finish_non_exhaustive()
    }
}

impl<S> InputObjectMeta<S> {
    /// Builds a new [`InputObjectMeta`] type with the specified `name` and `input_fields`.
    pub fn new<T>(name: impl Into<ArcStr>, input_fields: &[Argument<S>]) -> Self
    where
        T: FromInputValue<S>,
        T::Error: IntoFieldError<S>,
        S: Clone,
    {
        Self {
            name: name.into(),
            description: None,
            input_fields: input_fields.to_vec(),
            try_parse_fn: try_parse_fn::<S, T>,
        }
    }

    /// Sets the `description` of this [`InputObjectMeta`] type.
    ///
    /// Overwrites any previously set description.
    #[must_use]
    pub fn description(mut self, description: impl Into<ArcStr>) -> Self {
        self.description = Some(description.into());
        self
    }

    /// Wraps this [`InputObjectMeta`] type into a generic [`MetaType`].
    pub fn into_meta(self) -> MetaType<S> {
        MetaType::InputObject(self)
    }
}

/// A placeholder for not-yet-registered types
///
/// After a type's `meta` method has been called but before it has returned, a placeholder type
/// is inserted into a registry to indicate existence.
#[derive(Debug)]
pub struct PlaceholderMeta {
    #[doc(hidden)]
    pub of_type: Type,
}

/// Metadata for a field
#[derive(Debug, Clone)]
pub struct Field<S> {
    #[doc(hidden)]
    pub name: ArcStr,
    #[doc(hidden)]
    pub description: Option<ArcStr>,
    #[doc(hidden)]
    pub arguments: Option<Vec<Argument<S>>>,
    #[doc(hidden)]
    pub field_type: Type,
    #[doc(hidden)]
    pub deprecation_status: DeprecationStatus,
}

impl<S> Field<S> {
    /// Sets the `description` of this [`Field`].
    ///
    /// Overwrites any previously set description.
    #[must_use]
    pub fn description(mut self, description: impl Into<ArcStr>) -> Self {
        self.description = Some(description.into());
        self
    }

    /// Adds an `argument` to this [`Field`].
    ///
    /// Arguments are unordered and can't contain duplicates by name.
    #[must_use]
    pub fn argument(mut self, argument: Argument<S>) -> Self {
        match self.arguments {
            None => {
                self.arguments = Some(vec![argument]);
            }
            Some(ref mut args) => {
                args.push(argument);
            }
        };
        self
    }

    /// Indicates whether this [`Field`] is GraphQL built-in.
    #[must_use]
    pub fn is_builtin(&self) -> bool {
        // "used exclusively by GraphQL’s introspection system"
        self.name.starts_with("__")
    }

    /// Sets this [`Field`] as deprecated with an optional `reason`.
    ///
    /// Overwrites any previously set deprecation reason.
    #[must_use]
    pub fn deprecated(mut self, reason: Option<impl Into<ArcStr>>) -> Self {
        self.deprecation_status = DeprecationStatus::Deprecated(reason.map(Into::into));
        self
    }
}

/// Metadata for an argument to a field
#[derive(Debug, Clone)]
pub struct Argument<S> {
    #[doc(hidden)]
    pub name: ArcStr,
    #[doc(hidden)]
    pub description: Option<ArcStr>,
    #[doc(hidden)]
    pub arg_type: Type,
    #[doc(hidden)]
    pub default_value: Option<InputValue<S>>,
}

impl<S> Argument<S> {
    /// Builds a new [`Argument`] of the given [`Type`] with the given `name`.
    pub fn new(name: impl Into<ArcStr>, arg_type: Type) -> Self {
        Self {
            name: name.into(),
            description: None,
            arg_type,
            default_value: None,
        }
    }

    /// Sets the `description` of this [`Argument`].
    ///
    /// Overwrites any previously set description.
    #[must_use]
    pub fn description(mut self, description: impl Into<ArcStr>) -> Self {
        self.description = Some(description.into());
        self
    }

    /// Indicates whether this [`Argument`] is GraphQL built-in.
    #[must_use]
    pub fn is_builtin(&self) -> bool {
        // "used exclusively by GraphQL’s introspection system"
        self.name.starts_with("__")
    }

    /// Sets the default value of this [`Argument`].
    ///
    /// Overwrites any previously set default value.
    #[must_use]
    pub fn default_value(mut self, val: InputValue<S>) -> Self {
        self.default_value = Some(val);
        self
    }
}

/// Metadata for a single value in an enum
#[derive(Debug, Clone)]
pub struct EnumValue {
    /// The name of the enum value
    ///
    /// This is the string literal representation of the enum in responses.
    pub name: ArcStr,

    /// The optional description of the enum value.
    ///
    /// Note: this is not the description of the enum itself; it's the
    /// description of this enum _value_.
    pub description: Option<ArcStr>,

    /// Whether the field is deprecated or not, with an optional reason.
    pub deprecation_status: DeprecationStatus,
}

impl EnumValue {
    /// Constructs a new [`EnumValue`] with the provided `name`.
    pub fn new(name: impl Into<ArcStr>) -> Self {
        Self {
            name: name.into(),
            description: None,
            deprecation_status: DeprecationStatus::Current,
        }
    }

    /// Sets the `description` of this [`EnumValue`].
    ///
    /// Overwrites any previously set description.
    #[must_use]
    pub fn description(mut self, description: impl Into<ArcStr>) -> Self {
        self.description = Some(description.into());
        self
    }

    /// Sets this [`EnumValue`] as deprecated with an optional `reason`.
    ///
    /// Overwrites any previously set deprecation reason.
    #[must_use]
    pub fn deprecated(mut self, reason: Option<impl Into<ArcStr>>) -> Self {
        self.deprecation_status = DeprecationStatus::Deprecated(reason.map(Into::into));
        self
    }
}

<<<<<<< HEAD
/// Generic type metadata
#[derive(Debug)]
pub enum MetaType<S = DefaultScalarValue> {
    #[doc(hidden)]
    Scalar(ScalarMeta<S>),
    #[doc(hidden)]
    List(ListMeta),
    #[doc(hidden)]
    Nullable(NullableMeta),
    #[doc(hidden)]
    Object(ObjectMeta<S>),
    #[doc(hidden)]
    Enum(EnumMeta<S>),
    #[doc(hidden)]
    Interface(InterfaceMeta<S>),
    #[doc(hidden)]
    Union(UnionMeta),
    #[doc(hidden)]
    InputObject(InputObjectMeta<S>),
    #[doc(hidden)]
    Placeholder(PlaceholderMeta),
}

impl<S> MetaType<S> {
    /// Returns the name of the represented type, if applicable.
    ///
    /// [Lists][`ListMeta`], [`null`ables][`NullableMeta`] and [placeholders][`PlaceholderMeta`]
    /// don't have a name.
    pub fn name(&self) -> Option<&ArcStr> {
        match self {
            Self::Enum(EnumMeta { name, .. })
            | Self::InputObject(InputObjectMeta { name, .. })
            | Self::Interface(InterfaceMeta { name, .. })
            | Self::Object(ObjectMeta { name, .. })
            | Self::Scalar(ScalarMeta { name, .. })
            | Self::Union(UnionMeta { name, .. }) => Some(name),
            Self::List(..) | Self::Nullable(..) | Self::Placeholder(..) => None,
        }
=======
impl<S: fmt::Debug> fmt::Debug for ScalarMeta<'_, S> {
    fn fmt(&self, fmt: &mut fmt::Formatter) -> fmt::Result {
        fmt.debug_struct("ScalarMeta")
            .field("name", &self.name)
            .field("description", &self.description)
            .finish()
    }
}

impl<S: fmt::Debug> fmt::Debug for EnumMeta<'_, S> {
    fn fmt(&self, fmt: &mut fmt::Formatter) -> fmt::Result {
        fmt.debug_struct("EnumMeta")
            .field("name", &self.name)
            .field("description", &self.description)
            .field("values", &self.values)
            .finish()
>>>>>>> 8f699750
    }

<<<<<<< HEAD
    /// Returns the description of the represented type, if applicable.
    ///
    /// [Lists][`ListMeta`], [`null`ables][`NullableMeta`] and [placeholders][`PlaceholderMeta`]
    /// don't have a description.
    pub fn description(&self) -> Option<&ArcStr> {
        match self {
            Self::Enum(EnumMeta { description, .. })
            | Self::InputObject(InputObjectMeta { description, .. })
            | Self::Interface(InterfaceMeta { description, .. })
            | Self::Object(ObjectMeta { description, .. })
            | Self::Scalar(ScalarMeta { description, .. })
            | Self::Union(UnionMeta { description, .. }) => description.as_ref(),
            Self::List(..) | Self::Nullable(..) | Self::Placeholder(..) => None,
        }
    }

    /// Returns the [specification URL][0] of the represented type, if applicable.
    ///
    /// Only custom GraphQL scalars can have a [specification URL][0].
    ///
    /// [0]: https://spec.graphql.org/October2021#sec--specifiedBy
    pub fn specified_by_url(&self) -> Option<&ArcStr> {
        match self {
            Self::Scalar(ScalarMeta {
                specified_by_url, ..
            }) => specified_by_url.as_ref(),
            Self::Enum(..)
            | Self::InputObject(..)
            | Self::Interface(..)
            | Self::List(..)
            | Self::Nullable(..)
            | Self::Object(..)
            | Self::Placeholder(..)
            | Self::Union(..) => None,
        }
    }

    /// Construct a [`TypeKind`] out of this [`MetaType`].
    ///
    /// # Panics
    ///
    /// If this is [`MetaType::Nullable`] or [``MetaType::Placeholder`].
    pub fn type_kind(&self) -> TypeKind {
        match self {
            Self::Scalar(..) => TypeKind::Scalar,
            Self::List(..) => TypeKind::List,
            Self::Nullable(..) => panic!("сan't take `type_kind` of `MetaType::Nullable`"),
            Self::Object(..) => TypeKind::Object,
            Self::Enum(..) => TypeKind::Enum,
            Self::Interface(..) => TypeKind::Interface,
            Self::Union(..) => TypeKind::Union,
            Self::InputObject(..) => TypeKind::InputObject,
            Self::Placeholder(..) => panic!("сan't take `type_kind` of `MetaType::Placeholder`"),
        }
    }

    /// Returns a [`Field`]'s metadata by its `name`.
    ///
    /// Only [objects][`ObjectMeta`] and [interfaces][`InterfaceMeta`] have fields.
    pub fn field_by_name(&self, name: &str) -> Option<&Field<S>> {
        match self {
            Self::Interface(InterfaceMeta { fields, .. })
            | Self::Object(ObjectMeta { fields, .. }) => fields.iter().find(|f| f.name == name),
            Self::Enum(..)
            | Self::InputObject(..)
            | Self::List(..)
            | Self::Nullable(..)
            | Self::Placeholder(..)
            | Self::Scalar(..)
            | Self::Union(..) => None,
        }
    }

    /// Returns an input field's metadata by its `name`.
    ///
    /// Only [input objects][`InputObjectMeta`] have input fields.
    pub fn input_field_by_name(&self, name: &str) -> Option<&Argument<S>> {
        match self {
            Self::InputObject(InputObjectMeta { input_fields, .. }) => {
                input_fields.iter().find(|f| f.name == name)
            }
            Self::Enum(..)
            | Self::Interface(..)
            | Self::List(..)
            | Self::Nullable(..)
            | Self::Object(..)
            | Self::Placeholder(..)
            | Self::Scalar(..)
            | Self::Union(..) => None,
        }
    }

    /// Construct a [`Type`] literal out of this [`MetaType`].
    pub fn as_type(&self) -> Type {
        match self {
            Self::Enum(EnumMeta { name, .. })
            | Self::InputObject(InputObjectMeta { name, .. })
            | Self::Interface(InterfaceMeta { name, .. })
            | Self::Object(ObjectMeta { name, .. })
            | Self::Scalar(ScalarMeta { name, .. })
            | Self::Union(UnionMeta { name, .. }) => Type::NonNullNamed(name.clone()),
            Self::List(ListMeta {
                of_type,
                expected_size,
            }) => Type::NonNullList(Box::new(of_type.clone()), *expected_size),
            Self::Nullable(NullableMeta { of_type }) => match of_type {
                Type::NonNullNamed(inner) => Type::Named(inner.clone()),
                Type::NonNullList(inner, expected_size) => {
                    Type::List(inner.clone(), *expected_size)
                }
                ty @ (Type::List(..) | Type::Named(..)) => ty.clone(),
            },
            Self::Placeholder(PlaceholderMeta { of_type }) => of_type.clone(),
        }
    }

    /// Returns the [`InputValueParseFn`] of the represented type, if applicable.
    ///
    /// Only [scalars][`ScalarMeta`], [enums][`EnumMeta`] and [input objects][`InputObjectMeta`]
    /// have an [`InputValueParseFn`].
    pub fn input_value_parse_fn(&self) -> Option<InputValueParseFn<S>> {
        match self {
            Self::Enum(EnumMeta { try_parse_fn, .. })
            | Self::InputObject(InputObjectMeta { try_parse_fn, .. })
            | Self::Scalar(ScalarMeta { try_parse_fn, .. }) => Some(*try_parse_fn),
            Self::Interface(..)
            | Self::List(..)
            | Self::Nullable(..)
            | Self::Object(..)
            | Self::Placeholder(..)
            | Self::Union(..) => None,
        }
    }

    /// Indicates whether the represented type is a composite one.
    ///
    /// [Objects][`ObjectMeta`], [interfaces][`InterfaceMeta`] and [unions][`UnionMeta`] are
    /// composite types.
    pub fn is_composite(&self) -> bool {
        matches!(
            self,
            Self::Interface(..) | Self::Object(..) | Self::Union(..)
        )
    }

    /// Indicates whether the represented type can occur in leaf positions of queries.
    ///
    /// Only [enums][`EnumMeta`] and [scalars][`ScalarMeta`] are leaf types.
    pub fn is_leaf(&self) -> bool {
        matches!(self, Self::Enum(..) | Self::Scalar(..))
    }

    /// Indicates whether the represented type is abstract.
    ///
    /// Only [interfaces][`InterfaceMeta`] and [unions][`UnionMeta`] are abstract types.
    pub fn is_abstract(&self) -> bool {
        matches!(self, Self::Interface(..) | Self::Union(..))
    }

    /// Indicates whether the represented type can be used in input positions (e.g. arguments or
    /// variables).
    ///
    /// Only [scalars][`ScalarMeta`], [enums][`EnumMeta`] and [input objects][`InputObjectMeta`] are
    /// input types.
    pub fn is_input(&self) -> bool {
        matches!(
            self,
            Self::Enum(..) | Self::InputObject(..) | Self::Scalar(..)
        )
    }

    /// Indicates whether the represented type is GraphQL built-in.
    pub fn is_builtin(&self) -> bool {
        if let Some(name) = self.name() {
            // "used exclusively by GraphQL’s introspection system"
            {
                name.starts_with("__") ||
            // https://spec.graphql.org/October2021#sec-Scalars
            name == "Boolean" || name == "String" || name == "Int" || name == "Float" || name == "ID" ||
            // Our custom empty markers
            name == "_EmptyMutation" || name == "_EmptySubscription"
            }
        } else {
            false
        }
    }

    pub(crate) fn fields<'s>(&self, schema: &'s SchemaType<S>) -> Option<Vec<&'s Field<S>>> {
        schema
            .lookup_type(&self.as_type())
            .and_then(|tpe| match tpe {
                Self::Interface(i) => Some(i.fields.iter().collect()),
                Self::Object(o) => Some(o.fields.iter().collect()),
                Self::Union(u) => Some(
                    u.of_type_names
                        .iter()
                        .filter_map(|n| schema.concrete_type_by_name(n))
                        .filter_map(|t| t.fields(schema))
                        .flatten()
                        .collect(),
                ),
                Self::Enum(..)
                | Self::InputObject(..)
                | Self::List(..)
                | Self::Nullable(..)
                | Self::Placeholder(..)
                | Self::Scalar(..) => None,
            })
=======
impl<S: fmt::Debug> fmt::Debug for InputObjectMeta<'_, S> {
    fn fmt(&self, fmt: &mut fmt::Formatter) -> fmt::Result {
        fmt.debug_struct("InputObjectMeta")
            .field("name", &self.name)
            .field("description", &self.description)
            .field("input_fields", &self.input_fields)
            .finish()
>>>>>>> 8f699750
    }
}

fn try_parse_fn<S, T>(v: &InputValue<S>) -> Result<(), FieldError<S>>
where
    T: FromInputValue<S>,
    T::Error: IntoFieldError<S>,
{
    T::from_input_value(v)
        .map_err(T::Error::into_field_error)
        .map(drop)
}<|MERGE_RESOLUTION|>--- conflicted
+++ resolved
@@ -5,16 +5,12 @@
 use arcstr::ArcStr;
 
 use crate::{
-    FieldError,
+    FieldError, IntoFieldError,
     ast::{FromInputValue, InputValue, Type},
     parser::{ParseError, ScalarToken},
     schema::model::SchemaType,
     types::base::TypeKind,
     value::{DefaultScalarValue, ParseScalarValue},
-<<<<<<< HEAD
-    FieldError, IntoFieldError,
-=======
->>>>>>> 8f699750
 };
 
 /// Whether an item is deprecated, with context.
@@ -56,7 +52,6 @@
     pub(crate) parse_fn: ScalarTokenParseFn<S>,
 }
 
-<<<<<<< HEAD
 impl<S: fmt::Debug> fmt::Debug for ScalarMeta<S> {
     fn fmt(&self, fmt: &mut fmt::Formatter) -> fmt::Result {
         fmt.debug_struct("ScalarMeta")
@@ -64,385 +59,6 @@
             .field("description", &self.description)
             .field("specified_by_url", &self.specified_by_url)
             .finish_non_exhaustive()
-=======
-/// Shortcut for an [`InputValue`] parsing function.
-pub type InputValueParseFn<S> = for<'b> fn(&'b InputValue<S>) -> Result<(), FieldError<S>>;
-
-/// Shortcut for a [`ScalarToken`] parsing function.
-pub type ScalarTokenParseFn<S> = for<'b> fn(ScalarToken<'b>) -> Result<S, ParseError>;
-
-/// List type metadata
-#[derive(Debug)]
-pub struct ListMeta<'a> {
-    #[doc(hidden)]
-    pub of_type: Type<'a>,
-
-    #[doc(hidden)]
-    pub expected_size: Option<usize>,
-}
-
-/// Nullable type metadata
-#[derive(Debug)]
-pub struct NullableMeta<'a> {
-    #[doc(hidden)]
-    pub of_type: Type<'a>,
-}
-
-/// Object type metadata
-#[derive(Debug)]
-pub struct ObjectMeta<'a, S> {
-    #[doc(hidden)]
-    pub name: Cow<'a, str>,
-    #[doc(hidden)]
-    pub description: Option<String>,
-    #[doc(hidden)]
-    pub fields: Vec<Field<'a, S>>,
-    #[doc(hidden)]
-    pub interface_names: Vec<String>,
-}
-
-/// Enum type metadata
-pub struct EnumMeta<'a, S> {
-    #[doc(hidden)]
-    pub name: Cow<'a, str>,
-    #[doc(hidden)]
-    pub description: Option<String>,
-    #[doc(hidden)]
-    pub values: Vec<EnumValue>,
-    pub(crate) try_parse_fn: InputValueParseFn<S>,
-}
-
-/// Interface type metadata
-#[derive(Debug)]
-pub struct InterfaceMeta<'a, S> {
-    #[doc(hidden)]
-    pub name: Cow<'a, str>,
-    #[doc(hidden)]
-    pub description: Option<String>,
-    #[doc(hidden)]
-    pub fields: Vec<Field<'a, S>>,
-    #[doc(hidden)]
-    pub interface_names: Vec<String>,
-}
-
-/// Union type metadata
-#[derive(Debug)]
-pub struct UnionMeta<'a> {
-    #[doc(hidden)]
-    pub name: Cow<'a, str>,
-    #[doc(hidden)]
-    pub description: Option<String>,
-    #[doc(hidden)]
-    pub of_type_names: Vec<String>,
-}
-
-/// Input object metadata
-pub struct InputObjectMeta<'a, S> {
-    #[doc(hidden)]
-    pub name: Cow<'a, str>,
-    #[doc(hidden)]
-    pub description: Option<String>,
-    #[doc(hidden)]
-    pub input_fields: Vec<Argument<'a, S>>,
-    pub(crate) try_parse_fn: InputValueParseFn<S>,
-}
-
-/// A placeholder for not-yet-registered types
-///
-/// After a type's `meta` method has been called but before it has returned, a placeholder type
-/// is inserted into a registry to indicate existence.
-#[derive(Debug)]
-pub struct PlaceholderMeta<'a> {
-    #[doc(hidden)]
-    pub of_type: Type<'a>,
-}
-
-/// Generic type metadata
-#[derive(Debug)]
-pub enum MetaType<'a, S = DefaultScalarValue> {
-    #[doc(hidden)]
-    Scalar(ScalarMeta<'a, S>),
-    #[doc(hidden)]
-    List(ListMeta<'a>),
-    #[doc(hidden)]
-    Nullable(NullableMeta<'a>),
-    #[doc(hidden)]
-    Object(ObjectMeta<'a, S>),
-    #[doc(hidden)]
-    Enum(EnumMeta<'a, S>),
-    #[doc(hidden)]
-    Interface(InterfaceMeta<'a, S>),
-    #[doc(hidden)]
-    Union(UnionMeta<'a>),
-    #[doc(hidden)]
-    InputObject(InputObjectMeta<'a, S>),
-    #[doc(hidden)]
-    Placeholder(PlaceholderMeta<'a>),
-}
-
-/// Metadata for a field
-#[derive(Debug, Clone)]
-pub struct Field<'a, S> {
-    #[doc(hidden)]
-    pub name: smartstring::alias::String,
-    #[doc(hidden)]
-    pub description: Option<String>,
-    #[doc(hidden)]
-    pub arguments: Option<Vec<Argument<'a, S>>>,
-    #[doc(hidden)]
-    pub field_type: Type<'a>,
-    #[doc(hidden)]
-    pub deprecation_status: DeprecationStatus,
-}
-
-impl<S> Field<'_, S> {
-    /// Returns true if the type is built-in to GraphQL.
-    pub fn is_builtin(&self) -> bool {
-        // "used exclusively by GraphQL’s introspection system"
-        self.name.starts_with("__")
-    }
-}
-
-/// Metadata for an argument to a field
-#[derive(Debug, Clone)]
-pub struct Argument<'a, S> {
-    #[doc(hidden)]
-    pub name: String,
-    #[doc(hidden)]
-    pub description: Option<String>,
-    #[doc(hidden)]
-    pub arg_type: Type<'a>,
-    #[doc(hidden)]
-    pub default_value: Option<InputValue<S>>,
-}
-
-impl<S> Argument<'_, S> {
-    /// Returns true if the type is built-in to GraphQL.
-    pub fn is_builtin(&self) -> bool {
-        // "used exclusively by GraphQL’s introspection system"
-        self.name.starts_with("__")
-    }
-}
-
-/// Metadata for a single value in an enum
-#[derive(Debug, Clone)]
-pub struct EnumValue {
-    /// The name of the enum value
-    ///
-    /// This is the string literal representation of the enum in responses.
-    pub name: String,
-    /// The optional description of the enum value.
-    ///
-    /// Note: this is not the description of the enum itself; it's the
-    /// description of this enum _value_.
-    pub description: Option<String>,
-    /// Whether the field is deprecated or not, with an optional reason.
-    pub deprecation_status: DeprecationStatus,
-}
-
-impl<'a, S> MetaType<'a, S> {
-    /// Access the name of the type, if applicable
-    ///
-    /// Lists, non-null wrappers, and placeholders don't have names.
-    pub fn name(&self) -> Option<&str> {
-        match *self {
-            MetaType::Scalar(ScalarMeta { ref name, .. })
-            | MetaType::Object(ObjectMeta { ref name, .. })
-            | MetaType::Enum(EnumMeta { ref name, .. })
-            | MetaType::Interface(InterfaceMeta { ref name, .. })
-            | MetaType::Union(UnionMeta { ref name, .. })
-            | MetaType::InputObject(InputObjectMeta { ref name, .. }) => Some(name),
-            _ => None,
-        }
-    }
-
-    /// Access the description of the type, if applicable
-    ///
-    /// Lists, nullable wrappers, and placeholders don't have names.
-    pub fn description(&self) -> Option<&str> {
-        match self {
-            MetaType::Scalar(ScalarMeta { description, .. })
-            | MetaType::Object(ObjectMeta { description, .. })
-            | MetaType::Enum(EnumMeta { description, .. })
-            | MetaType::Interface(InterfaceMeta { description, .. })
-            | MetaType::Union(UnionMeta { description, .. })
-            | MetaType::InputObject(InputObjectMeta { description, .. }) => description.as_deref(),
-            _ => None,
-        }
-    }
-
-    /// Accesses the [specification URL][0], if applicable.
-    ///
-    /// Only custom GraphQL scalars can have a [specification URL][0].
-    ///
-    /// [0]: https://spec.graphql.org/October2021#sec--specifiedBy
-    pub fn specified_by_url(&self) -> Option<&str> {
-        match self {
-            Self::Scalar(ScalarMeta {
-                specified_by_url, ..
-            }) => specified_by_url.as_deref(),
-            _ => None,
-        }
-    }
-
-    /// Construct a `TypeKind` for a given type
-    ///
-    /// # Panics
-    ///
-    /// Panics if the type represents a placeholder or nullable type.
-    pub fn type_kind(&self) -> TypeKind {
-        match *self {
-            MetaType::Scalar(_) => TypeKind::Scalar,
-            MetaType::List(_) => TypeKind::List,
-            MetaType::Nullable(_) => panic!("Can't take type_kind of nullable meta type"),
-            MetaType::Object(_) => TypeKind::Object,
-            MetaType::Enum(_) => TypeKind::Enum,
-            MetaType::Interface(_) => TypeKind::Interface,
-            MetaType::Union(_) => TypeKind::Union,
-            MetaType::InputObject(_) => TypeKind::InputObject,
-            MetaType::Placeholder(_) => panic!("Can't take type_kind of placeholder meta type"),
-        }
-    }
-
-    /// Access a field's meta data given its name
-    ///
-    /// Only objects and interfaces have fields. This method always returns `None` for other types.
-    pub fn field_by_name(&self, name: &str) -> Option<&Field<S>> {
-        match *self {
-            MetaType::Object(ObjectMeta { ref fields, .. })
-            | MetaType::Interface(InterfaceMeta { ref fields, .. }) => {
-                fields.iter().find(|f| f.name == name)
-            }
-            _ => None,
-        }
-    }
-
-    /// Access an input field's meta data given its name
-    ///
-    /// Only input objects have input fields. This method always returns `None` for other types.
-    pub fn input_field_by_name(&self, name: &str) -> Option<&Argument<S>> {
-        match *self {
-            MetaType::InputObject(InputObjectMeta {
-                ref input_fields, ..
-            }) => input_fields.iter().find(|f| f.name == name),
-            _ => None,
-        }
-    }
-
-    /// Construct a `Type` literal instance based on the metadata
-    pub fn as_type(&self) -> Type<'a> {
-        match *self {
-            MetaType::Scalar(ScalarMeta { ref name, .. })
-            | MetaType::Object(ObjectMeta { ref name, .. })
-            | MetaType::Enum(EnumMeta { ref name, .. })
-            | MetaType::Interface(InterfaceMeta { ref name, .. })
-            | MetaType::Union(UnionMeta { ref name, .. })
-            | MetaType::InputObject(InputObjectMeta { ref name, .. }) => {
-                Type::NonNullNamed(name.clone())
-            }
-            MetaType::List(ListMeta {
-                ref of_type,
-                expected_size,
-            }) => Type::NonNullList(Box::new(of_type.clone()), expected_size),
-            MetaType::Nullable(NullableMeta { ref of_type }) => match *of_type {
-                Type::NonNullNamed(ref inner) => Type::Named(inner.clone()),
-                Type::NonNullList(ref inner, expected_size) => {
-                    Type::List(inner.clone(), expected_size)
-                }
-                ref t => t.clone(),
-            },
-            MetaType::Placeholder(PlaceholderMeta { ref of_type }) => of_type.clone(),
-        }
-    }
-
-    /// Access the input value parse function, if applicable
-    ///
-    /// An input value parse function is a function that takes an `InputValue` instance and returns
-    /// `true` if it can be parsed as the provided type.
-    ///
-    /// Only scalars, enums, and input objects have parse functions.
-    pub fn input_value_parse_fn(&self) -> Option<InputValueParseFn<S>> {
-        match *self {
-            MetaType::Scalar(ScalarMeta {
-                ref try_parse_fn, ..
-            })
-            | MetaType::Enum(EnumMeta {
-                ref try_parse_fn, ..
-            })
-            | MetaType::InputObject(InputObjectMeta {
-                ref try_parse_fn, ..
-            }) => Some(*try_parse_fn),
-            _ => None,
-        }
-    }
-
-    /// Returns true if the type is a composite type
-    ///
-    /// Objects, interfaces, and unions are composite.
-    pub fn is_composite(&self) -> bool {
-        matches!(
-            *self,
-            MetaType::Object(_) | MetaType::Interface(_) | MetaType::Union(_)
-        )
-    }
-
-    /// Returns true if the type can occur in leaf positions in queries
-    ///
-    /// Only enums and scalars are leaf types.
-    pub fn is_leaf(&self) -> bool {
-        matches!(*self, MetaType::Enum(_) | MetaType::Scalar(_))
-    }
-
-    /// Returns true if the type is abstract
-    ///
-    /// Only interfaces and unions are abstract types.
-    pub fn is_abstract(&self) -> bool {
-        matches!(*self, MetaType::Interface(_) | MetaType::Union(_))
-    }
-
-    /// Returns true if the type can be used in input positions, e.g. arguments or variables
-    ///
-    /// Only scalars, enums, and input objects are input types.
-    pub fn is_input(&self) -> bool {
-        matches!(
-            *self,
-            MetaType::Scalar(_) | MetaType::Enum(_) | MetaType::InputObject(_)
-        )
-    }
-
-    /// Returns true if the type is built-in to GraphQL.
-    pub fn is_builtin(&self) -> bool {
-        if let Some(name) = self.name() {
-            // "used exclusively by GraphQL’s introspection system"
-            {
-                name.starts_with("__") ||
-            // https://spec.graphql.org/October2021#sec-Scalars
-            name == "Boolean" || name == "String" || name == "Int" || name == "Float" || name == "ID" ||
-            // Our custom empty markers
-            name == "_EmptyMutation" || name == "_EmptySubscription"
-            }
-        } else {
-            false
-        }
-    }
-
-    pub(crate) fn fields<'b>(&self, schema: &'b SchemaType<S>) -> Option<Vec<&'b Field<'b, S>>> {
-        schema
-            .lookup_type(&self.as_type())
-            .and_then(|tpe| match *tpe {
-                MetaType::Interface(ref i) => Some(i.fields.iter().collect()),
-                MetaType::Object(ref o) => Some(o.fields.iter().collect()),
-                MetaType::Union(ref u) => Some(
-                    u.of_type_names
-                        .iter()
-                        .filter_map(|n| schema.concrete_type_by_name(n))
-                        .filter_map(|t| t.fields(schema))
-                        .flatten()
-                        .collect(),
-                ),
-                _ => None,
-            })
->>>>>>> 8f699750
     }
 }
 
@@ -953,7 +569,6 @@
     }
 }
 
-<<<<<<< HEAD
 /// Generic type metadata
 #[derive(Debug)]
 pub enum MetaType<S = DefaultScalarValue> {
@@ -992,27 +607,8 @@
             | Self::Union(UnionMeta { name, .. }) => Some(name),
             Self::List(..) | Self::Nullable(..) | Self::Placeholder(..) => None,
         }
-=======
-impl<S: fmt::Debug> fmt::Debug for ScalarMeta<'_, S> {
-    fn fmt(&self, fmt: &mut fmt::Formatter) -> fmt::Result {
-        fmt.debug_struct("ScalarMeta")
-            .field("name", &self.name)
-            .field("description", &self.description)
-            .finish()
-    }
-}
-
-impl<S: fmt::Debug> fmt::Debug for EnumMeta<'_, S> {
-    fn fmt(&self, fmt: &mut fmt::Formatter) -> fmt::Result {
-        fmt.debug_struct("EnumMeta")
-            .field("name", &self.name)
-            .field("description", &self.description)
-            .field("values", &self.values)
-            .finish()
->>>>>>> 8f699750
-    }
-
-<<<<<<< HEAD
+    }
+
     /// Returns the description of the represented type, if applicable.
     ///
     /// [Lists][`ListMeta`], [`null`ables][`NullableMeta`] and [placeholders][`PlaceholderMeta`]
@@ -1221,15 +817,6 @@
                 | Self::Placeholder(..)
                 | Self::Scalar(..) => None,
             })
-=======
-impl<S: fmt::Debug> fmt::Debug for InputObjectMeta<'_, S> {
-    fn fmt(&self, fmt: &mut fmt::Formatter) -> fmt::Result {
-        fmt.debug_struct("InputObjectMeta")
-            .field("name", &self.name)
-            .field("description", &self.description)
-            .field("input_fields", &self.input_fields)
-            .finish()
->>>>>>> 8f699750
     }
 }
 
