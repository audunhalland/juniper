--- conflicted
+++ resolved
@@ -885,12 +885,7 @@
         parse_document_source(q, &root.schema).expect(&format!("Parse error on input {:#?}", q));
     let mut ctx = ValidatorContext::new(unsafe { mem::transmute(&root.schema) }, &doc);
 
-<<<<<<< HEAD
-    let mut mv = MultiVisitorNil.with(factory());
-    visit(&mut mv, &mut ctx, unsafe { mem::transmute(doc.as_slice()) });
-=======
-    visit_fn(&mut ctx, unsafe { ::std::mem::transmute(doc.as_slice()) });
->>>>>>> 82761736
+    visit_fn(&mut ctx, unsafe { mem::transmute(doc.as_slice()) });
 
     ctx.into_errors()
 }
@@ -928,7 +923,7 @@
 {
     let errs = validate(r, m, s, q, move |ctx, doc| {
         let mut mv = MultiVisitorNil.with(factory());
-        visit(&mut mv, ctx, unsafe { ::std::mem::transmute(doc) });
+        visit(&mut mv, ctx, unsafe { mem::transmute(doc) });
     });
 
     if !errs.is_empty() {
@@ -995,7 +990,7 @@
         q,
         move |ctx, doc| {
             let mut mv = MultiVisitorNil.with(factory());
-            visit(&mut mv, ctx, unsafe { ::std::mem::transmute(doc) });
+            visit(&mut mv, ctx, unsafe { mem::transmute(doc) });
         },
     );
 
@@ -1027,7 +1022,7 @@
     let errs = validate(r, m, crate::EmptySubscription::<S>::new(), q, visit_fn);
 
     if errs.is_empty() {
-        panic!("Expected `visit_fn`` to fail, but no errors were found");
+        panic!("Expected `visit_fn` to fail, but no errors were found");
     } else if errs != expected_errors {
         println!("==> Expected errors:");
         print_errors(expected_errors);
