error[E0277]: the trait bound `Test: GraphQLObject<__S>` is not satisfied
  --> fail/union/trait_non_object_variant.rs:11:28
   |
11 |     fn a(&self) -> Option<&Test>;
   |                            ^^^^ the trait `GraphQLObject<__S>` is not implemented for `Test`
   |
   = help: the following other types implement trait `GraphQLObject<S>`:
<<<<<<< HEAD
             <Box<T> as GraphQLObject<S>>
             <juniper::meta::Field<S> as GraphQLObject<S>>
             <Argument<S> as GraphQLObject<S>>
             <EnumValue as GraphQLObject<__S>>
             <SchemaType<S> as GraphQLObject<S>>
             <juniper::schema::model::TypeType<'a, S> as GraphQLObject<S>>
             <juniper::schema::model::DirectiveType<S> as GraphQLObject<S>>
             <Arc<T> as GraphQLObject<S>>
             <&T as GraphQLObject<S>>
=======
             `&T` implements `GraphQLObject<S>`
             `Arc<T>` implements `GraphQLObject<S>`
             `Argument<'a, S>` implements `GraphQLObject<S>`
             `Box<T>` implements `GraphQLObject<S>`
             `EnumValue` implements `GraphQLObject<__S>`
             `SchemaType<'a, S>` implements `GraphQLObject<S>`
             `juniper::meta::Field<'a, S>` implements `GraphQLObject<S>`
             `juniper::schema::model::DirectiveType<'a, S>` implements `GraphQLObject<S>`
             `juniper::schema::model::TypeType<'a, S>` implements `GraphQLObject<S>`
>>>>>>> 8f699750
<|MERGE_RESOLUTION|>--- conflicted
+++ resolved
@@ -5,17 +5,6 @@
    |                            ^^^^ the trait `GraphQLObject<__S>` is not implemented for `Test`
    |
    = help: the following other types implement trait `GraphQLObject<S>`:
-<<<<<<< HEAD
-             <Box<T> as GraphQLObject<S>>
-             <juniper::meta::Field<S> as GraphQLObject<S>>
-             <Argument<S> as GraphQLObject<S>>
-             <EnumValue as GraphQLObject<__S>>
-             <SchemaType<S> as GraphQLObject<S>>
-             <juniper::schema::model::TypeType<'a, S> as GraphQLObject<S>>
-             <juniper::schema::model::DirectiveType<S> as GraphQLObject<S>>
-             <Arc<T> as GraphQLObject<S>>
-             <&T as GraphQLObject<S>>
-=======
              `&T` implements `GraphQLObject<S>`
              `Arc<T>` implements `GraphQLObject<S>`
              `Argument<'a, S>` implements `GraphQLObject<S>`
@@ -24,5 +13,4 @@
              `SchemaType<'a, S>` implements `GraphQLObject<S>`
              `juniper::meta::Field<'a, S>` implements `GraphQLObject<S>`
              `juniper::schema::model::DirectiveType<'a, S>` implements `GraphQLObject<S>`
-             `juniper::schema::model::TypeType<'a, S>` implements `GraphQLObject<S>`
->>>>>>> 8f699750
+             `juniper::schema::model::TypeType<'a, S>` implements `GraphQLObject<S>`