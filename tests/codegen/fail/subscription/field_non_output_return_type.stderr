--- conflicted
+++ resolved
@@ -5,16 +5,6 @@
    | ^^^^^^^^^^^^^^^^^^^^^^^ the trait `IsOutputType<__S>` is not implemented for `ObjB`
    |
    = help: the following other types implement trait `IsOutputType<S>`:
-<<<<<<< HEAD
-             <bool as IsOutputType<__S>>
-             <i32 as IsOutputType<__S>>
-             <f64 as IsOutputType<__S>>
-             <ObjA as IsOutputType<__S>>
-             <ArcStr as IsOutputType<S>>
-             <Box<T> as IsOutputType<S>>
-             <juniper::meta::Field<S> as IsOutputType<S>>
-             <Argument<S> as IsOutputType<S>>
-=======
              `&T` implements `IsOutputType<S>`
              `Arc<T>` implements `IsOutputType<S>`
              `Argument<'a, S>` implements `IsOutputType<S>`
@@ -23,5 +13,4 @@
              `ID` implements `IsOutputType<__S>`
              `ObjA` implements `IsOutputType<__S>`
              `SchemaType<'a, S>` implements `IsOutputType<S>`
->>>>>>> 8f699750
            and $N others